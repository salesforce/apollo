/*
 * Copyright (c) 2021, salesforce.com, inc.
 * All rights reserved.
 * SPDX-License-Identifier: BSD-3-Clause
 * For full license text, see the LICENSE file in the repo root or https://opensource.org/licenses/BSD-3-Clause
 */
package com.salesforce.apollo.choam;

import static org.junit.jupiter.api.Assertions.assertTrue;
import static org.junit.jupiter.api.Assertions.fail;

import java.io.File;
import java.io.IOException;
import java.security.SecureRandom;
import java.time.Duration;
import java.util.ArrayList;
import java.util.List;
import java.util.Map;
import java.util.UUID;
import java.util.concurrent.CompletableFuture;
import java.util.concurrent.ConcurrentHashMap;
import java.util.concurrent.CountDownLatch;
import java.util.concurrent.Executors;
import java.util.concurrent.TimeUnit;
import java.util.concurrent.atomic.AtomicInteger;
import java.util.function.Function;
import java.util.stream.Collectors;
import java.util.stream.IntStream;

import org.joou.ULong;
import org.junit.jupiter.api.AfterEach;
import org.junit.jupiter.api.BeforeEach;
import org.junit.jupiter.api.Test;
import org.slf4j.LoggerFactory;

import com.codahale.metrics.ConsoleReporter;
import com.codahale.metrics.MetricRegistry;
import com.salesfoce.apollo.choam.proto.Transaction;
import com.salesforce.apollo.choam.CHOAM.TransactionExecutor;
import com.salesforce.apollo.choam.Parameters.ProducerParameters;
import com.salesforce.apollo.choam.Parameters.RuntimeParameters;
import com.salesforce.apollo.choam.support.ChoamMetricsImpl;
import com.salesforce.apollo.comm.LocalRouter;
import com.salesforce.apollo.comm.Router;
import com.salesforce.apollo.comm.ServerConnectionCache;
import com.salesforce.apollo.comm.ServerConnectionCacheMetricsImpl;
import com.salesforce.apollo.crypto.Digest;
import com.salesforce.apollo.crypto.DigestAlgorithm;
import com.salesforce.apollo.membership.ContextImpl;
import com.salesforce.apollo.membership.SigningMember;
import com.salesforce.apollo.membership.stereotomy.ControlledIdentifierMember;
import com.salesforce.apollo.stereotomy.StereotomyImpl;
import com.salesforce.apollo.stereotomy.mem.MemKERL;
import com.salesforce.apollo.stereotomy.mem.MemKeyStore;
import com.salesforce.apollo.utils.Utils;

/**
 * @author hal.hildebrand
 *
 */
public class TestCHOAM {
    private static final int     CARDINALITY = 10;
    private static final boolean LARGE_TESTS = Boolean.getBoolean("large_tests");
    static {
        Thread.setDefaultUncaughtExceptionHandler((t, e) -> {
            LoggerFactory.getLogger(TestCHOAM.class).error("Error on thread: {}", t.getName(), e);
        });
    }
    protected CompletableFuture<Boolean> checkpointOccurred;
    private Map<Digest, AtomicInteger>   blocks;
    private Map<Digest, CHOAM>           choams;
    private List<SigningMember>          members;
    private MetricRegistry               registry;
    private Map<Digest, Router>          routers;

    @AfterEach
    public void after() throws Exception {
        if (routers != null) {
            routers.values().forEach(e -> e.close());
            routers = null;
        }
        if (choams != null) {
            choams.values().forEach(e -> e.stop());
            choams = null;
        }
        members = null;
        registry = null;
    }

    @BeforeEach
<<<<<<< HEAD
    public void before() {
        @SuppressWarnings("preview")
        var exec = Executors.newVirtualThreadPerTaskExecutor();
=======
    public void before() throws Exception {
>>>>>>> 0a9d3a55
        var context = new ContextImpl<>(DigestAlgorithm.DEFAULT.getOrigin(), CARDINALITY, 0.2, 3);
        registry = new MetricRegistry();
        var metrics = new ChoamMetricsImpl(context.getId(), registry);
        blocks = new ConcurrentHashMap<>();
        var entropy = SecureRandom.getInstance("SHA1PRNG");
        entropy.setSeed(new byte[] { 6, 6, 6 });

        var params = Parameters.newBuilder()
                               .setGenesisViewId(DigestAlgorithm.DEFAULT.getOrigin().prefix(entropy.nextLong()))
                               .setGossipDuration(Duration.ofMillis(200))
                               .setProducer(ProducerParameters.newBuilder()
                                                              .setMaxBatchCount(15_000)
                                                              .setMaxBatchByteSize(200 * 1024 * 1024)
                                                              .setGossipDuration(Duration.ofMillis(10))
                                                              .setBatchInterval(Duration.ofMillis(50))
                                                              .build())
                               .setCheckpointBlockDelta(1);
        params.getProducer().ethereal().setNumberOfEpochs(5).setFpr(0.0125);

        checkpointOccurred = new CompletableFuture<>();
        var stereotomy = new StereotomyImpl(new MemKeyStore(), new MemKERL(DigestAlgorithm.DEFAULT), entropy);

        members = IntStream.range(0, CARDINALITY)
                           .mapToObj(i -> stereotomy.newIdentifier().get())
                           .map(cpk -> new ControlledIdentifierMember(cpk))
                           .map(e -> (SigningMember) e)
                           .toList();
        members.forEach(m -> context.activate(m));
        final var prefix = UUID.randomUUID().toString();
        routers = members.stream().collect(Collectors.toMap(m -> m.getId(), m -> {
            var localRouter = new LocalRouter(prefix,
                                              ServerConnectionCache.newBuilder()
                                                                   .setMetrics(new ServerConnectionCacheMetricsImpl(registry))
                                                                   .setTarget(CARDINALITY),
<<<<<<< HEAD
                                              exec,
                                              metrics.limitsMetrics());
            localRouter.setMember(m);
            return localRouter;
        })); 
        @SuppressWarnings("preview")
        final var scheduler = Executors.newScheduledThreadPool(5, Thread.ofVirtual().factory());
=======
                                              Executors.newFixedThreadPool(2,
                                                                           r -> new Thread(r,
                                                                                           "Comm Exec[" + m.getId()
                                                                                           + "]")),
                                              metrics.limitsMetrics());
            localRouter.setMember(m);
            return localRouter;
        }));
>>>>>>> 0a9d3a55
        choams = members.stream().collect(Collectors.toMap(m -> m.getId(), m -> {
            var recording = new AtomicInteger();
            blocks.put(m.getId(), recording);
            final TransactionExecutor processor = new TransactionExecutor() {

                @SuppressWarnings({ "unchecked", "rawtypes" })
                @Override
                public void execute(int index, Digest hash, Transaction t, CompletableFuture f) {
                    if (f != null) {
                        f.complete(new Object());
                    }
                }
            };
            params.getProducer().ethereal().setSigner(m);
            var runtime = RuntimeParameters.newBuilder();
            File fn = null;
            try {
                fn = File.createTempFile("tst-", ".tstData");
                fn.deleteOnExit();
            } catch (IOException e1) {
                fail(e1);
            }
//            params.getMvBuilder().setFileName(fn); 
            return new CHOAM(params.build(runtime.setMember(m)
                                                 .setMetrics(metrics)
                                                 .setCommunications(routers.get(m.getId()))
                                                 .setProcessor(processor)
                                                 .setCheckpointer(wrap(runtime.getCheckpointer()))
                                                 .setContext(context)
<<<<<<< HEAD
                                                 .setExec(exec)
                                                 .setScheduler(scheduler)
=======
                                                 .setExec(Executors.newFixedThreadPool(2, r -> new Thread(r, "Exec["
                                                 + nExec.incrementAndGet() + ":" + m.getId() + "]")))
                                                 .setScheduler(Executors.newSingleThreadScheduledExecutor(r -> new Thread(r,
                                                                                                                          "Sched"
                                                                                                                          + m.getId())))
>>>>>>> 0a9d3a55
                                                 .build()));
        }));
    }

    @SuppressWarnings("preview")
    @Test
    public void submitMultiplTxn() throws Exception { 
        var exec = Executors.newVirtualThreadPerTaskExecutor();
        var txScheduler = Executors.newScheduledThreadPool(CARDINALITY, Thread.ofVirtual().factory());
        routers.values().forEach(r -> r.start());
        choams.values().forEach(ch -> ch.start());

        final var timeout = Duration.ofSeconds(3);

        final var transactioneers = new ArrayList<Transactioneer>();
        final var clientCount = LARGE_TESTS ? 1_000 : 50;
        final var max = LARGE_TESTS ? 1_000 : 10;
        final var countdown = new CountDownLatch(clientCount * choams.size());

        choams.values().forEach(c -> {  
            for (int i = 0; i < clientCount; i++) {
                transactioneers.add(new Transactioneer(c.getSession(), exec, timeout, max, txScheduler,
                                                       countdown, exec));
            }
        });

        assertTrue(Utils.waitForCondition(30_000, 1_000,
                                          () -> choams.values().stream().filter(c -> !c.active()).count() == 0),
                   "System did not become active");

        transactioneers.stream().forEach(e -> e.start());
        try {
            final var complete = countdown.await(LARGE_TESTS ? 1200 : 60, TimeUnit.SECONDS);
            assertTrue(complete, "All clients did not complete: "
            + transactioneers.stream().map(t -> t.getCompleted()).filter(i -> i < max).count());
        } finally {
            routers.values().forEach(e -> e.close());
            choams.values().forEach(e -> e.stop());

            System.out.println();

            ConsoleReporter.forRegistry(registry)
                           .convertRatesTo(TimeUnit.SECONDS)
                           .convertDurationsTo(TimeUnit.MILLISECONDS)
                           .build()
                           .report();
        }
        assertTrue(checkpointOccurred.get());
    }

    private Function<ULong, File> wrap(Function<ULong, File> checkpointer) {
        return ul -> {
            var file = checkpointer.apply(ul);
            checkpointOccurred.complete(true);
            return file;
        };
    }
}<|MERGE_RESOLUTION|>--- conflicted
+++ resolved
@@ -88,13 +88,9 @@
     }
 
     @BeforeEach
-<<<<<<< HEAD
-    public void before() {
+    public void before() throws Exception {
         @SuppressWarnings("preview")
         var exec = Executors.newVirtualThreadPerTaskExecutor();
-=======
-    public void before() throws Exception {
->>>>>>> 0a9d3a55
         var context = new ContextImpl<>(DigestAlgorithm.DEFAULT.getOrigin(), CARDINALITY, 0.2, 3);
         registry = new MetricRegistry();
         var metrics = new ChoamMetricsImpl(context.getId(), registry);
@@ -129,24 +125,12 @@
                                               ServerConnectionCache.newBuilder()
                                                                    .setMetrics(new ServerConnectionCacheMetricsImpl(registry))
                                                                    .setTarget(CARDINALITY),
-<<<<<<< HEAD
-                                              exec,
-                                              metrics.limitsMetrics());
-            localRouter.setMember(m);
-            return localRouter;
-        })); 
-        @SuppressWarnings("preview")
-        final var scheduler = Executors.newScheduledThreadPool(5, Thread.ofVirtual().factory());
-=======
-                                              Executors.newFixedThreadPool(2,
-                                                                           r -> new Thread(r,
-                                                                                           "Comm Exec[" + m.getId()
-                                                                                           + "]")),
-                                              metrics.limitsMetrics());
+                                              exec, metrics.limitsMetrics());
             localRouter.setMember(m);
             return localRouter;
         }));
->>>>>>> 0a9d3a55
+        @SuppressWarnings("preview")
+        final var scheduler = Executors.newScheduledThreadPool(5, Thread.ofVirtual().factory());
         choams = members.stream().collect(Collectors.toMap(m -> m.getId(), m -> {
             var recording = new AtomicInteger();
             blocks.put(m.getId(), recording);
@@ -176,23 +160,15 @@
                                                  .setProcessor(processor)
                                                  .setCheckpointer(wrap(runtime.getCheckpointer()))
                                                  .setContext(context)
-<<<<<<< HEAD
                                                  .setExec(exec)
                                                  .setScheduler(scheduler)
-=======
-                                                 .setExec(Executors.newFixedThreadPool(2, r -> new Thread(r, "Exec["
-                                                 + nExec.incrementAndGet() + ":" + m.getId() + "]")))
-                                                 .setScheduler(Executors.newSingleThreadScheduledExecutor(r -> new Thread(r,
-                                                                                                                          "Sched"
-                                                                                                                          + m.getId())))
->>>>>>> 0a9d3a55
                                                  .build()));
         }));
     }
 
     @SuppressWarnings("preview")
     @Test
-    public void submitMultiplTxn() throws Exception { 
+    public void submitMultiplTxn() throws Exception {
         var exec = Executors.newVirtualThreadPerTaskExecutor();
         var txScheduler = Executors.newScheduledThreadPool(CARDINALITY, Thread.ofVirtual().factory());
         routers.values().forEach(r -> r.start());
@@ -205,10 +181,10 @@
         final var max = LARGE_TESTS ? 1_000 : 10;
         final var countdown = new CountDownLatch(clientCount * choams.size());
 
-        choams.values().forEach(c -> {  
+        choams.values().forEach(c -> {
             for (int i = 0; i < clientCount; i++) {
-                transactioneers.add(new Transactioneer(c.getSession(), exec, timeout, max, txScheduler,
-                                                       countdown, exec));
+                transactioneers.add(new Transactioneer(c.getSession(), exec, timeout, max, txScheduler, countdown,
+                                                       exec));
             }
         });
 
