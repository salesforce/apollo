/*
 * Copyright (c) 2021, salesforce.com, inc.
 * All rights reserved.
 * SPDX-License-Identifier: BSD-3-Clause
 * For full license text, see the LICENSE file in the repo root or https://opensource.org/licenses/BSD-3-Clause
 */
package com.salesforce.apollo.choam.support;

import static org.junit.jupiter.api.Assertions.assertNotNull;
import static org.mockito.ArgumentMatchers.any;
import static org.mockito.ArgumentMatchers.same;
import static org.mockito.Mockito.mock;
import static org.mockito.Mockito.when;

import java.security.SecureRandom;
import java.time.Duration;
import java.util.List;
import java.util.concurrent.CompletableFuture;
import java.util.concurrent.Executors;
import java.util.concurrent.TimeUnit;
import java.util.stream.IntStream;

import org.h2.mvstore.MVStore;
import org.joou.ULong;
import org.junit.jupiter.api.Test;

import com.google.common.util.concurrent.SettableFuture;
import com.salesfoce.apollo.choam.proto.BlockReplication;
import com.salesfoce.apollo.choam.proto.Blocks;
import com.salesfoce.apollo.choam.proto.Initial;
import com.salesforce.apollo.choam.Parameters;
import com.salesforce.apollo.choam.Parameters.RuntimeParameters;
import com.salesforce.apollo.choam.TestChain;
import com.salesforce.apollo.choam.comm.Concierge;
import com.salesforce.apollo.choam.comm.Terminal;
import com.salesforce.apollo.choam.support.Bootstrapper.SynchronizedState;
import com.salesforce.apollo.comm.Router.CommonCommunications;
import com.salesforce.apollo.crypto.DigestAlgorithm;
import com.salesforce.apollo.membership.Context;
import com.salesforce.apollo.membership.ContextImpl;
import com.salesforce.apollo.membership.Member;
import com.salesforce.apollo.membership.SigningMember;
import com.salesforce.apollo.membership.stereotomy.ControlledIdentifierMember;
import com.salesforce.apollo.stereotomy.StereotomyImpl;
import com.salesforce.apollo.stereotomy.mem.MemKERL;
import com.salesforce.apollo.stereotomy.mem.MemKeyStore;
import com.salesforce.apollo.utils.bloomFilters.BloomFilter;

/**
 * @author hal.hildebrand
 *
 */
public class BootstrapperTest {
    private static final int CARDINALITY = 10;

<<<<<<< HEAD
    private static Map<Digest, CertificateWithPrivateKey> certs;

    @BeforeAll
    public static void beforeClass() {
        certs = IntStream.range(0, CARDINALITY)
                         .parallel()
                         .mapToObj(i -> Utils.getMember(i))
                         .collect(Collectors.toMap(cert -> Member.getMemberIdentifier(cert.getX509Certificate()),
                                                   cert -> cert));
    }

    @SuppressWarnings("preview")
    @Test
    public void smoke() throws Exception {
        var exec = Executors.newVirtualThreadPerTaskExecutor();
        var scheduler = Executors.newScheduledThreadPool(CARDINALITY, Thread.ofVirtual().factory());
        Context<Member> context = new ContextImpl<>(DigestAlgorithm.DEFAULT.getOrigin(), CARDINALITY, 0.2, 3);
=======
    @Test
    public void smoke() throws Exception {
        Context<SigningMember> context = new ContextImpl<>(DigestAlgorithm.DEFAULT.getOrigin(), CARDINALITY, 0.2, 3);
>>>>>>> 0a9d3a55

        Store bootstrapStore = new Store(DigestAlgorithm.DEFAULT, new MVStore.Builder().open());
        var entropy = SecureRandom.getInstance("SHA1PRNG");
        entropy.setSeed(new byte[] { 6, 6, 6 });
        var stereotomy = new StereotomyImpl(new MemKeyStore(), new MemKERL(DigestAlgorithm.DEFAULT), entropy);

        List<SigningMember> members = IntStream.range(0, CARDINALITY)
                                               .mapToObj(i -> stereotomy.newIdentifier().get())
                                               .map(cpk -> new ControlledIdentifierMember(cpk))
                                               .map(e -> (SigningMember) e)
                                               .toList();
        context.activate(members);
        TestChain testChain = new TestChain(bootstrapStore);
        testChain.genesis()
                 .userBlocks(10)
                 .viewChange()
                 .userBlocks(10)
                 .viewChange()
                 .userBlocks(10)
                 .viewChange()
                 .userBlocks(10)
                 .viewChange()
                 .userBlocks(10)
                 .checkpoint()
                 .userBlocks(10)
                 .synchronizeView()
                 .userBlocks(10)
                 .synchronizeCheckpoint()
                 .userBlocks(5)
                 .viewChange()
                 .userBlocks(20)
                 .anchor()
                 .userBlocks(5);

        HashedCertifiedBlock lastBlock = testChain.getLastBlock();

        bootstrapStore.validate(lastBlock.height(), ULong.valueOf(0));
        bootstrapStore.validateViewChain(testChain.getSynchronizeView().height());

        SigningMember member = members.get(0);

        @SuppressWarnings("unchecked")
        CommonCommunications<Terminal, Concierge> comms = mock(CommonCommunications.class);
        when(comms.apply(any(), same(member))).thenAnswer(invoke -> {
            Member to = invoke.getArgument(0, Member.class);
            return mockClient(to, bootstrapStore, testChain);
        });
        Store store = new Store(DigestAlgorithm.DEFAULT, new MVStore.Builder().open());

        Bootstrapper boot = new Bootstrapper(testChain.getAnchor(),
                                             Parameters.newBuilder()
                                                       .setGossipDuration(Duration.ofMillis(10))
                                                       .build(RuntimeParameters.newBuilder()
                                                                               .setContext(context)
                                                                               .setMember(member)
                                                                               .setScheduler(scheduler)
                                                                               .build()),
                                             store, comms);

        CompletableFuture<SynchronizedState> syncFuture = boot.synchronize();
        SynchronizedState state = syncFuture.get(10, TimeUnit.SECONDS);
        assertNotNull(state);
        assertNotNull(state.genesis);
        assertNotNull(state.checkpoint);
        assertNotNull(state.lastCheckpoint);
        assertNotNull(state.lastView);
    }

    private Terminal mockClient(Member to, Store bootstrapStore, TestChain testChain) {
        Terminal client = mock(Terminal.class);
        when(client.getMember()).thenReturn(to);

        when(client.sync(any())).then(invocation -> {
            SettableFuture<Initial> futureSailor = SettableFuture.create();
            Initial.Builder initial = Initial.newBuilder()
                                             .setCheckpoint(testChain.getSynchronizeCheckpoint().certifiedBlock)
                                             .setCheckpointView(testChain.getSynchronizeView().certifiedBlock)
                                             .setGenesis(testChain.getGenesis().certifiedBlock);
            futureSailor.set(initial.build());
            return futureSailor;
        });
        when(client.fetchViewChain(any())).then(invocation -> {
            SettableFuture<Blocks> futureSailor = SettableFuture.create();
            BlockReplication rep = invocation.getArgument(0, BlockReplication.class);
            BloomFilter<ULong> bff = BloomFilter.from(rep.getBlocksBff());
            Blocks.Builder blocks = Blocks.newBuilder();
            bootstrapStore.fetchViewChain(bff, blocks, 1, ULong.valueOf(rep.getFrom()), ULong.valueOf(rep.getTo()));
            futureSailor.set(blocks.build());
            return futureSailor;
        });
        when(client.fetchBlocks(any())).then(invocation -> {
            SettableFuture<Blocks> futureSailor = SettableFuture.create();
            BlockReplication rep = invocation.getArgument(0, BlockReplication.class);
            BloomFilter<ULong> bff = BloomFilter.from(rep.getBlocksBff());
            Blocks.Builder blocks = Blocks.newBuilder();
            bootstrapStore.fetchBlocks(bff, blocks, 5, ULong.valueOf(rep.getFrom()), ULong.valueOf(rep.getTo()));
            futureSailor.set(blocks.build());
            return futureSailor;
        });
        return client;
    }

}<|MERGE_RESOLUTION|>--- conflicted
+++ resolved
@@ -53,29 +53,12 @@
 public class BootstrapperTest {
     private static final int CARDINALITY = 10;
 
-<<<<<<< HEAD
-    private static Map<Digest, CertificateWithPrivateKey> certs;
-
-    @BeforeAll
-    public static void beforeClass() {
-        certs = IntStream.range(0, CARDINALITY)
-                         .parallel()
-                         .mapToObj(i -> Utils.getMember(i))
-                         .collect(Collectors.toMap(cert -> Member.getMemberIdentifier(cert.getX509Certificate()),
-                                                   cert -> cert));
-    }
-
     @SuppressWarnings("preview")
     @Test
     public void smoke() throws Exception {
         var exec = Executors.newVirtualThreadPerTaskExecutor();
         var scheduler = Executors.newScheduledThreadPool(CARDINALITY, Thread.ofVirtual().factory());
-        Context<Member> context = new ContextImpl<>(DigestAlgorithm.DEFAULT.getOrigin(), CARDINALITY, 0.2, 3);
-=======
-    @Test
-    public void smoke() throws Exception {
         Context<SigningMember> context = new ContextImpl<>(DigestAlgorithm.DEFAULT.getOrigin(), CARDINALITY, 0.2, 3);
->>>>>>> 0a9d3a55
 
         Store bootstrapStore = new Store(DigestAlgorithm.DEFAULT, new MVStore.Builder().open());
         var entropy = SecureRandom.getInstance("SHA1PRNG");
@@ -131,6 +114,7 @@
                                                        .build(RuntimeParameters.newBuilder()
                                                                                .setContext(context)
                                                                                .setMember(member)
+                                                                               .setExec(exec)
                                                                                .setScheduler(scheduler)
                                                                                .build()),
                                              store, comms);
