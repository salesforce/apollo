--- conflicted
+++ resolved
@@ -146,17 +146,11 @@
         when(comm.apply(any(), any())).thenReturn(client);
 
         Store store2 = new Store(DigestAlgorithm.DEFAULT, new MVStore.Builder().open());
-<<<<<<< HEAD
-        CheckpointAssembler boot = new CheckpointAssembler(ULong.valueOf(0), checkpoint, bootstrapping, store2, comm,
-                                                           context, 0.00125, DigestAlgorithm.DEFAULT);
-        @SuppressWarnings("preview")
-        ScheduledExecutorService scheduler = Executors.newScheduledThreadPool(1, Thread.ofVirtual().factory());
-=======
         CheckpointAssembler boot = new CheckpointAssembler(Duration.ofMillis(10), ULong.valueOf(0), checkpoint,
                                                            bootstrapping, store2, comm, context, 0.00125,
                                                            DigestAlgorithm.DEFAULT);
-        ScheduledExecutorService scheduler = Executors.newSingleThreadScheduledExecutor();
->>>>>>> 0a9d3a55
+        @SuppressWarnings("preview")
+        ScheduledExecutorService scheduler = Executors.newScheduledThreadPool(1, Thread.ofVirtual().factory());
 
         assembled = boot.assemble(scheduler, Duration.ofMillis(10), r -> r.run());
         CheckpointState assembledCs;
