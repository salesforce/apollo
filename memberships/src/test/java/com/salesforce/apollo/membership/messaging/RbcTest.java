/*
 * Copyright (c) 2020, salesforce.com, inc.
 * All rights reserved.
 * SPDX-License-Identifier: BSD-3-Clause
 * For full license text, see the LICENSE file in the repo root or https://opensource.org/licenses/BSD-3-Clause
 */
package com.salesforce.apollo.membership.messaging;

import static org.junit.jupiter.api.Assertions.assertTrue;

import java.nio.ByteBuffer;
import java.security.SecureRandom;
import java.time.Duration;
import java.util.ArrayList;
import java.util.Collections;
import java.util.HashMap;
import java.util.List;
import java.util.Map;
import java.util.Set;
import java.util.UUID;
import java.util.concurrent.ConcurrentHashMap;
import java.util.concurrent.CountDownLatch;
import java.util.concurrent.Executors;
import java.util.concurrent.TimeUnit;
import java.util.concurrent.atomic.AtomicInteger;
import java.util.concurrent.atomic.AtomicReference;
import java.util.stream.Collectors;
import java.util.stream.IntStream;

import org.junit.jupiter.api.AfterEach;
import org.junit.jupiter.api.Test;

import com.codahale.metrics.ConsoleReporter;
import com.codahale.metrics.MetricRegistry;
import com.google.protobuf.ByteString;
import com.salesforce.apollo.comm.LocalRouter;
import com.salesforce.apollo.comm.Router;
import com.salesforce.apollo.comm.ServerConnectionCache;
import com.salesforce.apollo.comm.ServerConnectionCacheMetricsImpl;
import com.salesforce.apollo.crypto.Digest;
import com.salesforce.apollo.crypto.DigestAlgorithm;
import com.salesforce.apollo.membership.Context;
import com.salesforce.apollo.membership.Member;
import com.salesforce.apollo.membership.SigningMember;
import com.salesforce.apollo.membership.messaging.rbc.RbcMetrics;
import com.salesforce.apollo.membership.messaging.rbc.RbcMetricsImpl;
import com.salesforce.apollo.membership.messaging.rbc.ReliableBroadcaster;
import com.salesforce.apollo.membership.messaging.rbc.ReliableBroadcaster.MessageHandler;
import com.salesforce.apollo.membership.messaging.rbc.ReliableBroadcaster.Msg;
import com.salesforce.apollo.membership.messaging.rbc.ReliableBroadcaster.Parameters;
import com.salesforce.apollo.membership.stereotomy.ControlledIdentifierMember;
import com.salesforce.apollo.stereotomy.StereotomyImpl;
import com.salesforce.apollo.stereotomy.mem.MemKERL;
import com.salesforce.apollo.stereotomy.mem.MemKeyStore;
import com.salesforce.apollo.utils.Entropy;

/**
 * @author hal.hildebrand
 *
 */
public class RbcTest {

    class Receiver implements MessageHandler {
        final Set<Digest>                     counted = Collections.newSetFromMap(new ConcurrentHashMap<>());
        final AtomicInteger                   current;
        final AtomicReference<CountDownLatch> round   = new AtomicReference<>();

        Receiver(int cardinality, AtomicInteger current) {
            this.current = current;
        }

        @Override
        public void message(Digest context, List<Msg> messages) {
            messages.forEach(m -> {
                assert m.source() != null : "null member";
                ByteBuffer buf = m.content().asReadOnlyByteBuffer();
                assert buf.remaining() > 4 : "buffer: " + buf.remaining();
                if (buf.getInt() == current.get() + 1) {
                    if (counted.add(m.source())) {
                        int totalCount = totalReceived.incrementAndGet();
                        if (totalCount % 1_000 == 0) {
                            System.out.print(".");
                        }
                        if (totalCount % 80_000 == 0) {
                            System.out.println();
                        }
                        if (counted.size() == messengers.size() - 1) {
                            round.get().countDown();
                        }
                    }
                }
            });
        }

        public void setRound(CountDownLatch round) {
            this.round.set(round);
        }

        void reset() {
            counted.clear();
        }
    }

    private static final Parameters.Builder parameters = Parameters.newBuilder()
                                                                   .setMaxMessages(100)
                                                                   .setFalsePositiveRate(0.0125)
                                                                   .setBufferSize(500);

    private final List<Router>        communications = new ArrayList<>();
    private final AtomicInteger       totalReceived  = new AtomicInteger(0);
    private List<ReliableBroadcaster> messengers;

    @AfterEach
    public void after() {
        if (messengers != null) {
            messengers.forEach(e -> e.stop());
        }
        communications.forEach(e -> e.close());
    }

    @SuppressWarnings("preview")
    @Test
    public void broadcast() throws Exception {
        var exec = Executors.newVirtualThreadPerTaskExecutor();
        var scheduler = Executors.newScheduledThreadPool(certs.size(), Thread.ofVirtual().factory());
        MetricRegistry registry = new MetricRegistry();

        var entropy = SecureRandom.getInstance("SHA1PRNG");
        entropy.setSeed(new byte[] { 6, 6, 6 });
        var stereotomy = new StereotomyImpl(new MemKeyStore(), new MemKERL(DigestAlgorithm.DEFAULT), entropy);

        List<SigningMember> members = IntStream.range(0, 100)
                                               .mapToObj(i -> stereotomy.newIdentifier().get())
                                               .map(cpk -> new ControlledIdentifierMember(cpk))
                                               .map(e -> (SigningMember) e)
                                               .toList();

        Context<Member> context = Context.newBuilder().setCardinality(members.size()).build();
        RbcMetrics metrics = new RbcMetricsImpl(context.getId(), "test", registry);
        members.forEach(m -> context.activate(m));

        final var prefix = UUID.randomUUID().toString();
        messengers = members.stream().map(node -> {
            var comms = new LocalRouter(prefix,
                                        ServerConnectionCache.newBuilder()
                                                             .setTarget(30)
                                                             .setMetrics(new ServerConnectionCacheMetricsImpl(registry)),
<<<<<<< HEAD
                                        exec, metrics.limitsMetrics());
=======
                                        Executors.newFixedThreadPool(2), metrics.limitsMetrics());
>>>>>>> 0a9d3a55
            communications.add(comms);
            comms.setMember(node);
            comms.start();
            return new ReliableBroadcaster(context, node, parameters.build(), exec, comms,
                                           metrics);
        }).collect(Collectors.toList());

        System.out.println("Messaging with " + messengers.size() + " members");
        messengers.forEach(view -> view.start(Duration.ofMillis(10), scheduler));

        Map<Member, Receiver> receivers = new HashMap<>();
        AtomicInteger current = new AtomicInteger(-1);
        for (ReliableBroadcaster view : messengers) {
            Receiver receiver = new Receiver(messengers.size(), current);
            view.registerHandler(receiver);
            receivers.put(view.getMember(), receiver);
        }
        int rounds = 30;
        for (int r = 0; r < rounds; r++) {
            CountDownLatch round = new CountDownLatch(messengers.size());
            for (Receiver receiver : receivers.values()) {
                receiver.setRound(round);
            }
            var rnd = r;
            messengers.stream().forEach(view -> {
                byte[] rand = new byte[32];
                Entropy.nextSecureBytes(rand);
                ByteBuffer buf = ByteBuffer.wrap(new byte[36]);
                buf.putInt(rnd);
                buf.put(rand);
                buf.flip();
                view.publish(ByteString.copyFrom(buf), true);
            });
            boolean success = round.await(20, TimeUnit.SECONDS);
            assertTrue(success, "Did not complete round: " + r + " waiting for: " + round.getCount());

            current.incrementAndGet();
            for (Receiver receiver : receivers.values()) {
                receiver.reset();
            }
        }
        communications.forEach(e -> e.close());

        System.out.println();

        ConsoleReporter.forRegistry(registry)
                       .convertRatesTo(TimeUnit.SECONDS)
                       .convertDurationsTo(TimeUnit.MILLISECONDS)
                       .build()
                       .report();
    }
}<|MERGE_RESOLUTION|>--- conflicted
+++ resolved
@@ -122,7 +122,6 @@
     @Test
     public void broadcast() throws Exception {
         var exec = Executors.newVirtualThreadPerTaskExecutor();
-        var scheduler = Executors.newScheduledThreadPool(certs.size(), Thread.ofVirtual().factory());
         MetricRegistry registry = new MetricRegistry();
 
         var entropy = SecureRandom.getInstance("SHA1PRNG");
@@ -145,17 +144,12 @@
                                         ServerConnectionCache.newBuilder()
                                                              .setTarget(30)
                                                              .setMetrics(new ServerConnectionCacheMetricsImpl(registry)),
-<<<<<<< HEAD
                                         exec, metrics.limitsMetrics());
-=======
-                                        Executors.newFixedThreadPool(2), metrics.limitsMetrics());
->>>>>>> 0a9d3a55
-            communications.add(comms);
             comms.setMember(node);
             comms.start();
-            return new ReliableBroadcaster(context, node, parameters.build(), exec, comms,
-                                           metrics);
+            return new ReliableBroadcaster(context, node, parameters.build(), exec, comms, metrics);
         }).collect(Collectors.toList());
+        var scheduler = Executors.newScheduledThreadPool(messengers.size(), Thread.ofVirtual().factory());
 
         System.out.println("Messaging with " + messengers.size() + " members");
         messengers.forEach(view -> view.start(Duration.ofMillis(10), scheduler));
