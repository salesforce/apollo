/**
 * Copyright 2018 Netflix, Inc.
 *
 * Licensed under the Apache License, Version 2.0 (the "License");
 * you may not use this file except in compliance with the License.
 * You may obtain a copy of the License at
 *
 *     http://www.apache.org/licenses/LICENSE-2.0
 *
 * Unless required by applicable law or agreed to in writing, software
 * distributed under the License is distributed on an "AS IS" BASIS,
 * WITHOUT WARRANTIES OR CONDITIONS OF ANY KIND, either express or implied.
 * See the License for the specific language governing permissions and
 * limitations under the License.
 */
package com.netflix.concurrency.limits.executors;

import java.util.concurrent.Executor;
<<<<<<< HEAD
import java.util.concurrent.Executors;
=======
>>>>>>> 0a9d3a55
import java.util.concurrent.RejectedExecutionException;
import java.util.concurrent.atomic.AtomicInteger;

import com.netflix.concurrency.limits.Limiter;
import com.netflix.concurrency.limits.Limiter.Listener;
import com.netflix.concurrency.limits.MetricRegistry;
import com.netflix.concurrency.limits.internal.EmptyMetricRegistry;
import com.netflix.concurrency.limits.limit.AIMDLimit;
import com.netflix.concurrency.limits.limiter.SimpleLimiter;

/**
 * {@link Executor} which uses a {@link Limiter} to determine the size of the
 * thread pool. Any {@link Runnable} executed once the limit has been reached
 * will block the calling thread until the limit is released.
 * 
 * Operations submitted to this executor should be homogeneous and have similar
 * long term latency characteristics. RTT samples will only be taken from
 * successful operations. The {@link Runnable} should throw a
 * {@link UncheckedTimeoutException} if a request timed out or some external
 * limit was reached. All other exceptions will be ignored.
 */
public final class BlockingAdaptiveExecutor implements Executor {
    public static class Builder {
        private static AtomicInteger idCounter = new AtomicInteger();

        private MetricRegistry metricRegistry = EmptyMetricRegistry.INSTANCE;
        private Executor       executor;
        private Limiter<Void>  limiter;
        private String         name;

        public Builder metricRegistry(MetricRegistry metricRegistry) {
            this.metricRegistry = metricRegistry;
            return this;
        }

        public Builder executor(Executor executor) {
            this.executor = executor;
            return this;
        }

        public Builder limiter(Limiter<Void> limiter) {
            this.limiter = limiter;
            return this;
        }

        public Builder name(String name) {
            this.name = name;
            return this;
        }

        @SuppressWarnings("preview")
        public BlockingAdaptiveExecutor build() {
            if (name == null) {
                name = "unnamed-" + idCounter.incrementAndGet();
            }

            if (executor == null) {
<<<<<<< HEAD
                executor = Executors.newVirtualThreadPerTaskExecutor();
=======
                throw new IllegalStateException("Executor must be not null");
>>>>>>> 0a9d3a55
            }

            if (limiter == null) {
                limiter = SimpleLimiter.newBuilder()
                                       .metricRegistry(metricRegistry)
                                       .limit(AIMDLimit.newBuilder().build())
                                       .build();
            }

            return new BlockingAdaptiveExecutor(this);
        }
    }

    public static Builder newBuilder() {
        return new Builder();
    }

    private final Limiter<Void> limiter;
    private final Executor      executor;

    private BlockingAdaptiveExecutor(Builder builder) {
        this.limiter = builder.limiter;
        this.executor = builder.executor;
    }

<<<<<<< HEAD
    @SuppressWarnings("preview")
    @Deprecated
    public BlockingAdaptiveExecutor(Limiter<Void> limiter) {
        this(limiter, Executors.newVirtualThreadPerTaskExecutor());
    }

    @Deprecated
    public BlockingAdaptiveExecutor(Limiter<Void> limiter, Executor executor) {
        this.limiter = BlockingLimiter.wrap(limiter);
        this.executor = executor;
    }

=======
>>>>>>> 0a9d3a55
    @Override
    public void execute(Runnable command) {
        Listener listener = limiter.acquire(null).orElseThrow(() -> new RejectedExecutionException());
        try {
            executor.execute(() -> {
                try {
                    command.run();
                    listener.onSuccess();
                } catch (UncheckedTimeoutException e) {
                    listener.onDropped();
                } catch (RejectedExecutionException e) {
                    // TODO: Remove support for RejectedExecutionException here.
                    listener.onDropped();
                } catch (Exception e) {
                    // We have no idea what caused the exception. It could be an NPE thrown
                    // immediately on the client
                    // or some remote call failure. The only sane thing to do here is just ignore
                    // this request
                    listener.onIgnore();
                }
            });
        } catch (Exception e) {
            listener.onIgnore();
            throw e;
        }
    }
}<|MERGE_RESOLUTION|>--- conflicted
+++ resolved
@@ -16,10 +16,6 @@
 package com.netflix.concurrency.limits.executors;
 
 import java.util.concurrent.Executor;
-<<<<<<< HEAD
-import java.util.concurrent.Executors;
-=======
->>>>>>> 0a9d3a55
 import java.util.concurrent.RejectedExecutionException;
 import java.util.concurrent.atomic.AtomicInteger;
 
@@ -77,11 +73,7 @@
             }
 
             if (executor == null) {
-<<<<<<< HEAD
-                executor = Executors.newVirtualThreadPerTaskExecutor();
-=======
                 throw new IllegalStateException("Executor must be not null");
->>>>>>> 0a9d3a55
             }
 
             if (limiter == null) {
@@ -107,21 +99,6 @@
         this.executor = builder.executor;
     }
 
-<<<<<<< HEAD
-    @SuppressWarnings("preview")
-    @Deprecated
-    public BlockingAdaptiveExecutor(Limiter<Void> limiter) {
-        this(limiter, Executors.newVirtualThreadPerTaskExecutor());
-    }
-
-    @Deprecated
-    public BlockingAdaptiveExecutor(Limiter<Void> limiter, Executor executor) {
-        this.limiter = BlockingLimiter.wrap(limiter);
-        this.executor = executor;
-    }
-
-=======
->>>>>>> 0a9d3a55
     @Override
     public void execute(Runnable command) {
         Listener listener = limiter.acquire(null).orElseThrow(() -> new RejectedExecutionException());
