/*
 * Copyright (c) 2021, salesforce.com, inc.
 * All rights reserved.
 * SPDX-License-Identifier: BSD-3-Clause
 * For full license text, see the LICENSE file in the repo root or https://opensource.org/licenses/BSD-3-Clause
 */
package com.salesforce.apollo.stereotomy.services.grpc;

import static org.junit.jupiter.api.Assertions.assertEquals;
import static org.junit.jupiter.api.Assertions.assertFalse;
import static org.junit.jupiter.api.Assertions.assertNotNull;

import java.security.SecureRandom;
import java.util.List;
import java.util.Optional;
import java.util.UUID;
import java.util.concurrent.Executors;

import org.junit.jupiter.api.AfterEach;
import org.junit.jupiter.api.BeforeEach;
import org.junit.jupiter.api.Test;

import com.salesforce.apollo.comm.LocalRouter;
import com.salesforce.apollo.comm.ServerConnectionCache;
import com.salesforce.apollo.crypto.Digest;
import com.salesforce.apollo.crypto.DigestAlgorithm;
import com.salesforce.apollo.membership.stereotomy.ControlledIdentifierMember;
import com.salesforce.apollo.stereotomy.EventCoordinates;
import com.salesforce.apollo.stereotomy.KERL;
import com.salesforce.apollo.stereotomy.KeyState;
import com.salesforce.apollo.stereotomy.Stereotomy;
import com.salesforce.apollo.stereotomy.StereotomyImpl;
import com.salesforce.apollo.stereotomy.StereotomyKeyStore;
import com.salesforce.apollo.stereotomy.event.KeyEvent;
import com.salesforce.apollo.stereotomy.event.Seal.CoordinatesSeal;
import com.salesforce.apollo.stereotomy.event.Seal.DigestSeal;
import com.salesforce.apollo.stereotomy.identifier.spec.InteractionSpecification;
import com.salesforce.apollo.stereotomy.identifier.spec.RotationSpecification;
import com.salesforce.apollo.stereotomy.mem.MemKERL;
import com.salesforce.apollo.stereotomy.mem.MemKeyStore;
import com.salesforce.apollo.stereotomy.services.grpc.kerl.DelegatedKERL;
import com.salesforce.apollo.stereotomy.services.grpc.kerl.KERLClient;
import com.salesforce.apollo.stereotomy.services.grpc.kerl.KERLServer;
import com.salesforce.apollo.stereotomy.services.grpc.kerl.KERLService;
import com.salesforce.apollo.stereotomy.services.proto.ProtoKERLAdapter;
import com.salesforce.apollo.stereotomy.services.proto.ProtoKERLService;

/**
 * @author hal.hildebrand
 *
 */
public class TestKerlService {
    KERL                     kel;
    final StereotomyKeyStore ks = new MemKeyStore();
    SecureRandom             secureRandom;

    private LocalRouter clientRouter;

    private LocalRouter serverRouter;

    @AfterEach
    public void after() {
        if (serverRouter != null) {
            serverRouter.close();
            serverRouter = null;
        }
        if (clientRouter != null) {
            clientRouter.close();
            clientRouter = null;
        }
    }

    @BeforeEach
    public void before() throws Exception {
        secureRandom = SecureRandom.getInstance("SHA1PRNG");
        secureRandom.setSeed(new byte[] { 0 });
        kel = new MemKERL(DigestAlgorithm.DEFAULT);
    }

    @Test
    public void kerl() throws Exception {
        var context = DigestAlgorithm.DEFAULT.getLast().prefix("foo");
        var client = setup(context);

        var service = new DelegatedKERL(client, DigestAlgorithm.DEFAULT);
        Stereotomy controller = new StereotomyImpl(ks, service, secureRandom);

        var i = controller.newIdentifier().get();

        var digest = DigestAlgorithm.BLAKE3_256.digest("digest seal".getBytes());
        var event = EventCoordinates.of(kel.getKeyEvent(i.getLastEstablishmentEvent()).get());
        var seals = List.of(DigestSeal.construct(digest), DigestSeal.construct(digest),
                            CoordinatesSeal.construct(event));

        i.rotate();
        i.seal(InteractionSpecification.newBuilder());
        i.rotate(RotationSpecification.newBuilder().addAllSeals(seals));
        i.seal(InteractionSpecification.newBuilder().addAllSeals(seals));
        i.rotate();
        i.rotate();

        var opti = service.kerl(i.getIdentifier());
        assertNotNull(opti);
        assertFalse(opti.isEmpty());
        var iKerl = opti.get();
        assertEquals(7, iKerl.size());
        assertEquals(KeyEvent.INCEPTION_TYPE, iKerl.get(0).event().getIlk());
        assertEquals(KeyEvent.ROTATION_TYPE, iKerl.get(1).event().getIlk());
        assertEquals(KeyEvent.INTERACTION_TYPE, iKerl.get(2).event().getIlk());
        assertEquals(KeyEvent.ROTATION_TYPE, iKerl.get(3).event().getIlk());
        assertEquals(KeyEvent.INTERACTION_TYPE, iKerl.get(4).event().getIlk());
        assertEquals(KeyEvent.ROTATION_TYPE, iKerl.get(5).event().getIlk());
        assertEquals(KeyEvent.ROTATION_TYPE, iKerl.get(6).event().getIlk());

        Optional<KeyState> keyState = service.getKeyState(i.getIdentifier());
        assertNotNull(keyState);
        assertFalse(keyState.isEmpty());
        assertEquals(kel.getKeyState(i.getIdentifier()).get(), keyState.get());

        keyState = service.getKeyState(i.getCoordinates());
        assertNotNull(keyState);
        assertFalse(keyState.isEmpty());
        assertEquals(kel.getKeyState(i.getIdentifier()).get(), keyState.get());
    }

<<<<<<< HEAD
    @SuppressWarnings("preview")
    private KERLService setup(Digest context) {
=======
    private KERLService setup(Digest context) throws Exception {
>>>>>>> 0a9d3a55
        var prefix = UUID.randomUUID().toString();
        var entropy = SecureRandom.getInstance("SHA1PRNG");
        entropy.setSeed(new byte[] { 6, 6, 6 });
        var stereotomy = new StereotomyImpl(new MemKeyStore(), new MemKERL(DigestAlgorithm.DEFAULT), entropy);

        var serverMember = new ControlledIdentifierMember(stereotomy.newIdentifier().get());
        var clientMember = new ControlledIdentifierMember(stereotomy.newIdentifier().get());

        var builder = ServerConnectionCache.newBuilder();
        final var exec = Executors.newVirtualThreadPerTaskExecutor();
        serverRouter = new LocalRouter(prefix, builder, exec, null);
        clientRouter = new LocalRouter(prefix, builder, exec, null);

        serverRouter.setMember(serverMember);
        clientRouter.setMember(clientMember);

        serverRouter.start();
        clientRouter.start();

        ProtoKERLService protoService = new ProtoKERLAdapter(kel);

        serverRouter.create(serverMember, context, protoService, r -> new KERLServer(r, exec, null), null, null);

        var clientComms = clientRouter.create(clientMember, context, protoService, r -> new KERLServer(r, exec, null),
                                              KERLClient.getCreate(context, null), null);

        var client = clientComms.apply(serverMember, clientMember);
        return client;
    }
}<|MERGE_RESOLUTION|>--- conflicted
+++ resolved
@@ -123,12 +123,8 @@
         assertEquals(kel.getKeyState(i.getIdentifier()).get(), keyState.get());
     }
 
-<<<<<<< HEAD
     @SuppressWarnings("preview")
-    private KERLService setup(Digest context) {
-=======
     private KERLService setup(Digest context) throws Exception {
->>>>>>> 0a9d3a55
         var prefix = UUID.randomUUID().toString();
         var entropy = SecureRandom.getInstance("SHA1PRNG");
         entropy.setSeed(new byte[] { 6, 6, 6 });
