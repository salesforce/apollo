/*
 * Copyright (c) 2022, salesforce.com, inc.
 * All rights reserved.
 * SPDX-License-Identifier: BSD-3-Clause
 * For full license text, see the LICENSE file in the repo root or https://opensource.org/licenses/BSD-3-Clause
 */

package com.salesforce.apollo.thoth;

import static org.junit.jupiter.api.Assertions.assertEquals;
import static org.junit.jupiter.api.Assertions.assertNotNull;

import java.security.SecureRandom;
import java.time.Duration;
import java.util.Collections;
import java.util.concurrent.Executors;
import java.util.concurrent.ScheduledExecutorService;

import org.junit.jupiter.api.Test;

import com.salesforce.apollo.stereotomy.identifier.spec.IdentifierSpecification;

/**
 * @author hal.hildebrand
 *
 */
public class KerlDhtTest extends AbstractDhtTest {

    @SuppressWarnings("preview")
    @Test
    public void smokin() throws Exception {
<<<<<<< HEAD
        ScheduledExecutorService scheduler = Executors.newScheduledThreadPool(getCardinality(),
                                                                              Thread.ofVirtual().factory());
=======
        var entropy = SecureRandom.getInstance("SHA1PRNG");
        entropy.setSeed(new byte[] { 6, 6, 6 });
        ScheduledExecutorService scheduler = Executors.newScheduledThreadPool(getCardinality());
>>>>>>> 0a9d3a55
        routers.values().forEach(r -> r.start());
        dhts.values().forEach(dht -> dht.start(scheduler, Duration.ofSeconds(1)));

        // inception
        var specification = IdentifierSpecification.newBuilder();
        var initialKeyPair = specification.getSignatureAlgorithm().generateKeyPair(entropy);
        var nextKeyPair = specification.getSignatureAlgorithm().generateKeyPair(entropy);
        var inception = inception(specification, initialKeyPair, factory, nextKeyPair);

        var dht = dhts.values().stream().findFirst().get();

        dht.append(Collections.singletonList(inception.toKeyEvent_())).get();
        var lookup = dht.getKeyEvent(inception.getCoordinates().toEventCoords()).get();
        assertNotNull(lookup);
        assertEquals(inception.toKeyEvent_(), lookup);
    }
}<|MERGE_RESOLUTION|>--- conflicted
+++ resolved
@@ -29,14 +29,10 @@
     @SuppressWarnings("preview")
     @Test
     public void smokin() throws Exception {
-<<<<<<< HEAD
         ScheduledExecutorService scheduler = Executors.newScheduledThreadPool(getCardinality(),
                                                                               Thread.ofVirtual().factory());
-=======
         var entropy = SecureRandom.getInstance("SHA1PRNG");
         entropy.setSeed(new byte[] { 6, 6, 6 });
-        ScheduledExecutorService scheduler = Executors.newScheduledThreadPool(getCardinality());
->>>>>>> 0a9d3a55
         routers.values().forEach(r -> r.start());
         dhts.values().forEach(dht -> dht.start(scheduler, Duration.ofSeconds(1)));
 
